--- conflicted
+++ resolved
@@ -41,7 +41,6 @@
 /**
  * Creates a new job application in Firestore
  */
-<<<<<<< HEAD
 export async function createApplication(application: Application): Promise<ApplicationResponse> {
     try {
         // Check if user already has a pending application for this job
@@ -67,39 +66,6 @@
         const db = getDb();
         const applicationsCollection = 'Applications';
 
-        // Create a new document with auto-generated ID
-        const applicationRef = db.collection(applicationsCollection).doc();
-
-        // Add timestamps
-        const applicationWithMetadata = {
-            ...application,
-            created_at: admin.firestore.FieldValue.serverTimestamp(),
-            updated_at: admin.firestore.FieldValue.serverTimestamp(),
-            status: application.status || ApplicationStatus.PENDING
-        };
-
-        // Create the application document
-        await applicationRef.set(applicationWithMetadata);
-
-        return {
-            success: true,
-            applicationId: applicationRef.id
-        };
-    } catch (error) {
-        console.error("Error creating application:", error);
-        return {
-            success: false,
-            error: error instanceof Error ? error.message : "Unknown error occurred"
-        };
-    }
-=======
-export async function createApplication(
-  application: Application
-): Promise<ApplicationResponse> {
-  try {
-    const db = getDb();
-    const applicationsCollection = "Applications";
-
     // Create a new document with auto-generated ID
     const applicationRef = db.collection(applicationsCollection).doc();
 
@@ -125,7 +91,6 @@
       error: error instanceof Error ? error.message : "Unknown error occurred",
     };
   }
->>>>>>> 2c97717e
 }
 
 /**
@@ -443,14 +408,14 @@
       return { hasApplied: false, error };
     }
 
-    return { hasApplied: applications.length > 0 };
-  } catch (error) {
-    console.error("Error checking if user applied to job:", error);
-    return {
-      hasApplied: false,
-      error: error instanceof Error ? error.message : "Unknown error occurred",
-    };
-  }
+        return { hasApplied: applications.length > 0 };
+    } catch (error) {
+        console.error("Error checking if user applied to job:", error);
+        return {
+            hasApplied: false,
+            error: error instanceof Error ? error.message : "Unknown error occurred"
+        };
+    }
 }
 
 /**
